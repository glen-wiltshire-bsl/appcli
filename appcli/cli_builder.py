#!/usr/bin/env python3
# # -*- coding: utf-8 -*-

"""
Default package.
________________________________________________________________________________

Created by brightSPARK Labs
www.brightsparklabs.com
"""

# standard libraries
import os
import shlex
import subprocess
import sys
from math import floor
from pathlib import Path
from typing import Iterable
from time import time
from tabulate import tabulate

# vendor libraries
import click

# local libraries
from appcli.commands.configure_cli import ConfigureCli
from appcli.commands.encrypt_cli import EncryptCli
from appcli.commands.init_cli import InitCli
from appcli.commands.install_cli import InstallCli
from appcli.commands.launcher_cli import LauncherCli
from appcli.commands.main_cli import MainCli
from appcli.functions import check_valid_environment_variable_names, error_and_exit
from appcli.logger import logger, enable_debug_logging
from appcli.models.cli_context import CliContext
from appcli.models.configuration import Configuration

# ------------------------------------------------------------------------------
# CONSTANTS
# ------------------------------------------------------------------------------

# directory containing this script
BASE_DIR = Path(__file__).parent

# ------------------------------------------------------------------------------
# PUBLIC METHODS
# ------------------------------------------------------------------------------


def create_cli(configuration: Configuration):
    """Build the CLI to be run

    Args:
        configuration (Configuration): the application's configuration settings
    """
    APP_NAME = configuration.app_name
    APP_NAME_UPPERCASE = APP_NAME.upper()
    ENV_VAR_CONFIG_DIR = f"{APP_NAME_UPPERCASE}_CONFIG_DIR"
    ENV_VAR_GENERATED_CONFIG_DIR = f"{APP_NAME_UPPERCASE}_GENERATED_CONFIG_DIR"
    ENV_VAR_DATA_DIR = f"{APP_NAME_UPPERCASE}_DATA_DIR"
    ENV_VAR_ENVIRONMENT = f"{APP_NAME_UPPERCASE}_ENVIRONMENT"

    APP_VERSION = os.environ.get("APP_VERSION", "latest")

    # --------------------------------------------------------------------------
    # CREATE_CLI: LOGIC
    # --------------------------------------------------------------------------

    default_commands = {}
    for cli_class in (
        ConfigureCli,
        EncryptCli,
        InitCli,
        InstallCli,
        LauncherCli,
        MainCli,
    ):
        commands = cli_class(configuration).commands
        default_commands.update(**commands)

    # --------------------------------------------------------------------------
    # CREATE_CLI: NESTED METHODS
    # --------------------------------------------------------------------------

    @click.group(
        cls=ArgsGroup, invoke_without_command=True, help=f"CLI for managing {APP_NAME}."
    )
    @click.option("--debug", help="Enables debug level logging.", is_flag=True)
    @click.option(
        "--configuration-dir",
        "-c",
        help="Directory to read configuration files from.",
        required=True,
        type=Path,
    )
    @click.option(
        "--data-dir", "-d", help="Directory to store data to.", required=True, type=Path
    )
    @click.option(
        "--environment",
        "-e",
        help="Environment to run, defaults to 'production'",
        required=False,
        type=str,
        default="production",
    )
    @click.option(
        "--additional-data-dir",
        "-a",
        help="Additional data directory to expose to launcher container. Can be specified multiple times.",
        nargs=2,
        type=click.Tuple([str, Path]),
        multiple=True,
        callback=check_valid_environment_variable_names,
    )
    @click.option(
        "--additional-env-var",
        "-v",
        help="Additional environment variables to expose to launcher container. Can be specified multiple times.",
        nargs=2,
        type=click.Tuple([str, str]),
        multiple=True,
        callback=check_valid_environment_variable_names,
    )
    @click.pass_context
    def cli(
        ctx,
        debug,
        configuration_dir,
        data_dir,
        environment,
        additional_data_dir,
        additional_env_var,
    ):
        if debug:
            logger.info("Enabling debug logging")
            enable_debug_logging()

        ctx.obj = CliContext(
            configuration_dir=configuration_dir,
            data_dir=data_dir,
            additional_data_dirs=additional_data_dir,
            additional_env_variables=additional_env_var,
            environment=environment,
            subcommand_args=ctx.obj,
<<<<<<< HEAD
            generated_configuration_dir=configuration_dir.joinpath(".generated"),
=======
            debug=debug,
            key_file=Path(configuration_dir, "key"),
            generated_configuration_dir=configuration_dir.joinpath(".generated/conf"),
>>>>>>> b5ce1401
            app_configuration_file=configuration_dir.joinpath(f"{APP_NAME}.yml"),
            templates_dir=configuration_dir.joinpath("templates"),
            project_name=f"{APP_NAME}_{environment}",
            app_version=APP_VERSION,
            commands=default_commands,
        )

        if ctx.invoked_subcommand is None:
            click.echo(ctx.get_help())
            sys.exit(1)

        # For the 'launcher' command, no further output/checks required.
        if ctx.invoked_subcommand == "launcher":
            # Don't execute this function any further, continue to run subcommand with the current cli context
            return

        check_docker_socket()
        relaunch_if_required(ctx)
        check_environment()

        # Table of configuration variables to print
        table = [
            [f"{ENV_VAR_CONFIG_DIR}", f"{ctx.obj.configuration_dir}"],
            [
                f"{ENV_VAR_GENERATED_CONFIG_DIR}",
                f"{ctx.obj.generated_configuration_dir}",
            ],
            [f"{ENV_VAR_DATA_DIR}", f"{ctx.obj.data_dir}"],
            [f"{ENV_VAR_ENVIRONMENT}", f"{ctx.obj.environment}"],
        ]

        # Print out the configuration values as an aligned table
        logger.info(
            "%s (version: %s) CLI running with:\n\n%s\n",
            APP_NAME_UPPERCASE,
            APP_VERSION,
            tabulate(table, colalign=("right",)),
        )
        if additional_data_dir:
            logger.info(
                "Additional data directories:\n\n%s\n",
                tabulate(
                    additional_data_dir,
                    headers=["Environment Variable", "Path"],
                    colalign=("right",),
                ),
            )
        if additional_env_var:
            logger.info(
                "Additional environment variables:\n\n%s\n",
                tabulate(
                    additional_env_var,
                    headers=["Environment Variable", "Value"],
                    colalign=("right",),
                ),
            )

    def run():
        """Run the entry-point click cli command
        """
        cli(prog_name=configuration.app_name)

    def check_docker_socket():
        """Check that the docker socket exists, and exit if it does not
        """
        if not os.path.exists("/var/run/docker.sock"):
            error_msg = f"""Please relaunch using:

    docker run \\
        --rm
        --volume /var/run/docker.sock:/var/run/docker.sock \\
        {configuration.docker_image}:{APP_VERSION} \\
            --configuration-dir <dir> \\
            --data-dir <dir> COMMAND'
            --environment <str>
"""
            error_and_exit(error_msg)

    def relaunch_if_required(ctx: click.Context):
        """Check if the appcli is being run within the context of the appcli container. If not, relaunch with appropriate
        environment variables and mounted volumes.

        Args:
            ctx (click.Context): The current cli context
        """
        is_appcli_managed = os.environ.get("APPCLI_MANAGED")
        if is_appcli_managed is not None:
            # launched by appcli => no need to relaunch
            return

        # launched by user, not by appcli => need to launch via appcli
        cli_context: CliContext = ctx.obj
        configuration_dir = cli_context.configuration_dir
        generated_configuration_dir = cli_context.generated_configuration_dir
        data_dir = cli_context.data_dir
        environment = cli_context.environment
        seconds_since_epoch = floor(time())
        command = shlex.split(
            f"""docker run
                        --name osmosis_{cli_context.environment}_relauncher_{seconds_since_epoch}
                        --rm
                        --volume /var/run/docker.sock:/var/run/docker.sock
                        --env APPCLI_MANAGED=Y
                        --env {ENV_VAR_CONFIG_DIR}='{configuration_dir}'
                        --volume '{configuration_dir}:{configuration_dir}'
                        --env {ENV_VAR_GENERATED_CONFIG_DIR}='{generated_configuration_dir}'
                        --volume '{generated_configuration_dir}:{generated_configuration_dir}'
                        --env {ENV_VAR_DATA_DIR}='{data_dir}'
                        --volume '{data_dir}:{data_dir}'
                        --env {ENV_VAR_ENVIRONMENT}='{environment}'
            """
        )

        for name, path in cli_context.additional_data_dirs:
            command.extend(
                shlex.split(
                    f"""
                        --env {name}='{path}'
                        --volume '{path}:{path}'
                    """
                )
            )

        for name, value in cli_context.additional_env_variables:
            command.extend(shlex.split(f"--env {name}='{value}'"))

        command.extend(
            shlex.split(
                f"""
                    {configuration.docker_image}:{APP_VERSION}
                    --configuration-dir '{configuration_dir}'
                    --data-dir '{data_dir}'
                    --environment '{environment}'
                """
            )
        )
        for name, path in cli_context.additional_data_dirs:
            command.extend(shlex.split(f"--additional-data-dir {name} '{path}'"))
        for name, value in cli_context.additional_env_variables:
            command.extend(shlex.split(f"--additional-env-var {name} '{value}'"))

        if cli_context.debug:
            command.append("--debug")
            # useful when debugging
            new_env = ""
            for i, value in enumerate(command):
                if value == "--env" and i + 1 < len(command):
                    new_env += f"\t{command[i+1]} \\\n"
            logger.debug(
                f"Relaunched environment will be initialised with:\n%s", new_env,
            )
        if ctx.invoked_subcommand is not None:
            command.append(ctx.invoked_subcommand)
        if cli_context.subcommand_args is not None:
            command.extend(cli_context.subcommand_args)

        logger.info("Relaunching with initialised environment ...")
        logger.debug("Running [%s]", " ".join(command))
        result = subprocess.run(command)
        sys.exit(result.returncode)

    def check_environment():
        """Confirm that mandatory environment variables and additional data directories are defined.
        """
        mandatory_variables = (ENV_VAR_CONFIG_DIR, ENV_VAR_DATA_DIR)
        check_environment_variable_defined(
            mandatory_variables,
            "Mandatory environment variable [%s] is not defined. [%s] should have been defined automatically by the CLI.",
            "Cannot run without all mandatory environment variables defined",
        )

        check_environment_variable_defined(
            configuration.mandatory_additional_env_variables,
            "Mandatory additional environment variable [%s] not defined. Please define with:\n\t--additional-env-var %s <value>",
            "Cannot run without all mandatory additional environment variables defined",
        )

        check_environment_variable_defined(
            configuration.mandatory_additional_data_dirs,
            "Mandatory additional data directory [%s] not defined. Please define with:\n\t--additional-data-dir %s </path/to/dir>",
            "Cannot run without all mandatory additional data directories defined",
        )

    def check_environment_variable_defined(
        env_variables: Iterable[str], error_message_template: str, exit_message: str
    ):
        """Check if environment variables are defined

        Args:
            env_variables (Iterable[str]): the environment variables to check
            error_message_template (str): a template for the error message
            exit_message (str): the exit message on error

        Returns:
            [type]: [description]
        """
        result = True
        for env_variable in env_variables:
            value = os.environ.get(env_variable)
            if value is None:
                logger.error(error_message_template, env_variable, env_variable)
                result = False
        if not result:
            error_and_exit(exit_message)

    for command in default_commands.values():
        cli.add_command(command)

    for command in configuration.custom_commands:
        cli.add_command(command)

    return run


# allow exposing subcommand arguments
# see: https://stackoverflow.com/a/44079245/3602961
class ArgsGroup(click.Group):
    def invoke(self, ctx):
        ctx.obj = tuple(ctx.args)
        super(ArgsGroup, self).invoke(ctx)<|MERGE_RESOLUTION|>--- conflicted
+++ resolved
@@ -143,13 +143,9 @@
             additional_env_variables=additional_env_var,
             environment=environment,
             subcommand_args=ctx.obj,
-<<<<<<< HEAD
-            generated_configuration_dir=configuration_dir.joinpath(".generated"),
-=======
             debug=debug,
             key_file=Path(configuration_dir, "key"),
             generated_configuration_dir=configuration_dir.joinpath(".generated/conf"),
->>>>>>> b5ce1401
             app_configuration_file=configuration_dir.joinpath(f"{APP_NAME}.yml"),
             templates_dir=configuration_dir.joinpath("templates"),
             project_name=f"{APP_NAME}_{environment}",
